--- conflicted
+++ resolved
@@ -70,8 +70,6 @@
 
 // Disables pushing the flow measurement in the EKF
 static bool useFlowDisabled = true;
-<<<<<<< HEAD
-=======
 
 // Turn on adaptive standard deviation for the kalman filter
 static bool useAdaptiveStd = false;
@@ -79,7 +77,6 @@
 // Set standard deviation flow 
 // (will not work if useAdaptiveStd is on)
 static float flowStdFixed = 2.0f;
->>>>>>> 06de2bf9
 
 #define NCS_PIN DECK_GPIO_IO3
 
